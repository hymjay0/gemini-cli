/**
 * @license
 * Copyright 2025 Google LLC
 * SPDX-License-Identifier: Apache-2.0
 */

import {
  CountTokensResponse,
  GenerateContentResponse,
  GenerateContentParameters,
  CountTokensParameters,
  EmbedContentResponse,
  EmbedContentParameters,
  GoogleGenAI,
  Content,
  ContentListUnion,
} from '@google/genai';
import { createCodeAssistContentGenerator } from '../code_assist/codeAssist.js';
import { DEFAULT_GEMINI_MODEL } from '../config/models.js';
import { Config } from '../config/config.js';
import { getEffectiveModel } from './modelCheck.js';
<<<<<<< HEAD
import { CustomHttpInterceptor } from './httpInterceptor.js';
import { ssoAuth } from '../auth/sso.js';
=======
import { UserTierId } from '../code_assist/types.js';
>>>>>>> b3cbde5c

/**
 * Interface abstracting the core functionalities for generating content and counting tokens.
 */
export interface ContentGenerator {
  generateContent(
    request: GenerateContentParameters,
  ): Promise<GenerateContentResponse>;

  generateContentStream(
    request: GenerateContentParameters,
  ): Promise<AsyncGenerator<GenerateContentResponse>>;

  countTokens(request: CountTokensParameters): Promise<CountTokensResponse>;

  embedContent(request: EmbedContentParameters): Promise<EmbedContentResponse>;

  getTier?(): Promise<UserTierId | undefined>;
}

/**
 * Enterprise endpoint availability configuration
 */
export interface EnterpriseEndpointConfig {
  generateContent: boolean;
  generateContentStream: boolean;
  countTokens: boolean;
  embedContent: boolean;
}

/**
 * Default enterprise endpoint configuration - only generateContent and embedContent available
 */
export const DEFAULT_ENTERPRISE_ENDPOINTS: EnterpriseEndpointConfig = {
  generateContent: true,
  generateContentStream: false,
  countTokens: false,
  embedContent: true,
};

/**
 * Local token estimation for enterprise environments where countTokens endpoint is not available
 * This provides a best-guess approximation based on content analysis
 */
function estimateTokenCount(contents: ContentListUnion): number {
  let totalTokens = 0;
  
  // Handle string case (simple text)
  if (typeof contents === 'string') {
    return Math.ceil(contents.length / 4);
  }
  
  // Handle Content[] case
  if (Array.isArray(contents)) {
    for (const content of contents) {
      // Check if this is a Content object (has parts property)
      if (typeof content === 'object' && content !== null && 'parts' in content) {
        const contentObj = content as Content;
        
        if (contentObj.parts) {
          for (const part of contentObj.parts) {
            if (part.text) {
              // Basic token estimation: ~4 characters per token for English text
              // This is a rough approximation based on typical tokenization patterns
              const textTokens = Math.ceil(part.text.length / 4);
              totalTokens += textTokens;
            }
            
            // Account for function calls and other structured content
            if (part.functionCall) {
              // Function calls typically add ~10-20 tokens for structure
              totalTokens += 15;
            }
            
            if (part.inlineData) {
              // Inline data (images, etc.) typically adds significant tokens
              // For now, estimate based on data size
              const dataSize = part.inlineData.data?.length || 0;
              totalTokens += Math.ceil(dataSize / 100); // Rough estimate
            }
          }
        }
        
        // Account for role and structure overhead
        if (contentObj.role) {
          totalTokens += 5; // Role information adds some tokens
        }
      } else {
        // Handle other types (like PartUnion) - estimate based on string representation
        const contentStr = String(content);
        totalTokens += Math.ceil(contentStr.length / 4);
      }
    }
    
    // Add some overhead for message structure and formatting
    totalTokens += Math.ceil(contents.length * 3);
  }
  
  return Math.max(1, totalTokens); // Ensure at least 1 token
}

export enum AuthType {
  LOGIN_WITH_GOOGLE = 'oauth-personal',
  USE_GEMINI = 'gemini-api-key',
  USE_VERTEX_AI = 'vertex-ai',
  CLOUD_SHELL = 'cloud-shell',
}

export type ContentGeneratorConfig = {
  model: string;
  apiKey?: string;
  accessToken?: string;
  vertexai?: boolean;
  authType?: AuthType | undefined;
  // Add custom endpoint configuration
  customBaseURL?: string;
  customProjectId?: string;
  customLocation?: string;
  // Add enterprise endpoint configuration
  enterpriseEndpoints?: EnterpriseEndpointConfig;
};

/**
 * Enterprise-aware content generator that provides fallbacks for missing endpoints
 */
class EnterpriseContentGenerator implements ContentGenerator {
  private wrappedGenerator: ContentGenerator;
  private endpointConfig: EnterpriseEndpointConfig;
  private warningsShown = new Set<string>();

  constructor(
    wrappedGenerator: ContentGenerator,
    endpointConfig: EnterpriseEndpointConfig,
  ) {
    this.wrappedGenerator = wrappedGenerator;
    this.endpointConfig = endpointConfig;
  }

  async generateContent(
    request: GenerateContentParameters,
  ): Promise<GenerateContentResponse> {
    if (!this.endpointConfig.generateContent) {
      throw new Error('generateContent endpoint is not available in this enterprise environment');
    }
    return this.wrappedGenerator.generateContent(request);
  }

  async generateContentStream(
    request: GenerateContentParameters,
  ): Promise<AsyncGenerator<GenerateContentResponse>> {
    if (!this.endpointConfig.generateContentStream) {
      this.showWarningOnce('generateContentStream', 'Streaming is disabled in this enterprise environment. Using non-streaming mode.');
      // Fallback to non-streaming mode
      const response = await this.wrappedGenerator.generateContent(request);
      return (async function* (): AsyncGenerator<GenerateContentResponse> {
        yield response;
      })();
    }
    return this.wrappedGenerator.generateContentStream(request);
  }

  async countTokens(request: CountTokensParameters): Promise<CountTokensResponse> {
    if (!this.endpointConfig.countTokens) {
      this.showWarningOnce('countTokens', 'Token counting is disabled in this enterprise environment. Using local estimation.');
      // Return a best-guess estimation based on content analysis
      const estimatedTokens = estimateTokenCount(request.contents);
      return {
        totalTokens: estimatedTokens,
      };
    }
    return this.wrappedGenerator.countTokens(request);
  }

  async embedContent(request: EmbedContentParameters): Promise<EmbedContentResponse> {
    if (!this.endpointConfig.embedContent) {
      throw new Error('embedContent endpoint is not available in this enterprise environment');
    }
    return this.wrappedGenerator.embedContent(request);
  }

  private showWarningOnce(endpoint: string, message: string): void {
    if (!this.warningsShown.has(endpoint)) {
      console.warn(`[Enterprise Mode] ${message}`);
      this.warningsShown.add(endpoint);
    }
  }
}

export async function createContentGeneratorConfig(
  model: string | undefined,
  authType: AuthType | undefined,
): Promise<ContentGeneratorConfig> {
  const geminiApiKey = process.env.GEMINI_API_KEY || undefined;
  const googleApiKey = process.env.GOOGLE_API_KEY || undefined;
  const googleCloudProject = process.env.GOOGLE_CLOUD_PROJECT || undefined;
  const googleCloudLocation = process.env.GOOGLE_CLOUD_LOCATION || undefined;
  
  // Get access token for enterprise authentication
  let accessToken = process.env.GOOGLE_ACCESS_TOKEN || undefined;
  
  // Add custom endpoint environment variables
  const customBaseURL = process.env.GOOGLE_GENAI_BASE_URL || undefined;
  const customProjectId = process.env.GOOGLE_GENAI_PROJECT_ID || googleCloudProject;
  const customLocation = process.env.GOOGLE_GENAI_LOCATION || googleCloudLocation;

  // Check if we're in enterprise mode (custom endpoint configured)
  const isEnterpriseMode = !!(customBaseURL && customProjectId && customLocation);

  // Use runtime model from config if available, otherwise fallback to parameter or default
  const effectiveModel = model || DEFAULT_GEMINI_MODEL;

  const contentGeneratorConfig: ContentGeneratorConfig = {
    model: effectiveModel,
    authType,
  };

  // If we are using Google auth or we are in Cloud Shell, there is nothing else to validate for now
  if (
    authType === AuthType.LOGIN_WITH_GOOGLE ||
    authType === AuthType.CLOUD_SHELL
  ) {
    return contentGeneratorConfig;
  }

  if (authType === AuthType.USE_GEMINI && geminiApiKey) {
    contentGeneratorConfig.apiKey = geminiApiKey;
    contentGeneratorConfig.vertexai = false;
    contentGeneratorConfig.model = await getEffectiveModel(
      contentGeneratorConfig.apiKey,
      contentGeneratorConfig.model,
    );

    return contentGeneratorConfig;
  }

  if (authType === AuthType.USE_VERTEX_AI) {
    // For Vertex AI, prioritize SSO authentication for enterprise environments
    // If no access token in environment, try to get one from SSO client
    if (!accessToken) {
      try {
        accessToken = await ssoAuth.getToken();
        console.debug('[Enterprise Mode] Retrieved access token from SSO client');
      } catch (error) {
        console.debug('[Enterprise Mode] Could not get access token from SSO client:', error instanceof Error ? error.message : String(error));
      }
    }
    
    // Check if we have any form of authentication
    if (!googleApiKey && !accessToken && !(googleCloudProject && googleCloudLocation)) {
      throw new Error('Vertex AI authentication requires either GOOGLE_API_KEY, GOOGLE_ACCESS_TOKEN, or SSO authentication with GOOGLE_CLOUD_PROJECT and GOOGLE_CLOUD_LOCATION');
    }
    
    contentGeneratorConfig.apiKey = googleApiKey;
    contentGeneratorConfig.accessToken = accessToken;
    contentGeneratorConfig.vertexai = true;
    
    // Add custom endpoint configuration
    if (customBaseURL && customProjectId && customLocation) {
      contentGeneratorConfig.customBaseURL = customBaseURL;
      contentGeneratorConfig.customProjectId = customProjectId;
      contentGeneratorConfig.customLocation = customLocation;
      
      // Configure enterprise endpoints based on environment variables or defaults
      const enterpriseEndpoints: EnterpriseEndpointConfig = {
        generateContent: process.env.GEMINI_ENTERPRISE_GENERATE_CONTENT !== 'false',
        generateContentStream: process.env.GEMINI_ENTERPRISE_GENERATE_CONTENT_STREAM === 'true',
        countTokens: process.env.GEMINI_ENTERPRISE_COUNT_TOKENS === 'true',
        embedContent: process.env.GEMINI_ENTERPRISE_EMBED_CONTENT !== 'false',
      };
      
      contentGeneratorConfig.enterpriseEndpoints = enterpriseEndpoints;
      
      console.log('[Enterprise Mode] Using enterprise endpoint configuration:');
      console.log(`  - generateContent: ${enterpriseEndpoints.generateContent}`);
      console.log(`  - generateContentStream: ${enterpriseEndpoints.generateContentStream}`);
      console.log(`  - countTokens: ${enterpriseEndpoints.countTokens}`);
      console.log(`  - embedContent: ${enterpriseEndpoints.embedContent}`);
    }

    return contentGeneratorConfig;
  }

  return contentGeneratorConfig;
}

export async function createContentGenerator(
  config: ContentGeneratorConfig,
  gcConfig: Config,
  sessionId?: string,
): Promise<ContentGenerator> {
  const version = process.env.CLI_VERSION || process.version;
  const httpOptions = {
    headers: {
      'User-Agent': `GeminiCLI/${version} (${process.platform}; ${process.arch})`,
    },
  };
  if (
    config.authType === AuthType.LOGIN_WITH_GOOGLE ||
    config.authType === AuthType.CLOUD_SHELL
  ) {
    return createCodeAssistContentGenerator(
      httpOptions,
      config.authType,
      gcConfig,
      sessionId,
    );
  }

  if (
    config.authType === AuthType.USE_GEMINI ||
    config.authType === AuthType.USE_VERTEX_AI
  ) {
    // Check if custom endpoint is configured
    if (config.customBaseURL && config.customProjectId && config.customLocation) {
      console.log(`[Custom Endpoint] Using custom endpoint: ${config.customBaseURL}`);
      
      // Create and activate the HTTP interceptor
      const interceptor = new CustomHttpInterceptor({
        baseURL: config.customBaseURL,
        projectId: config.customProjectId,
        location: config.customLocation,
        apiKey: config.apiKey,
        accessToken: config.accessToken,
      });
      
      // Activate the interceptor
      interceptor.intercept();
    }

    // Use the standard GoogleGenAI (requests will be intercepted if interceptor is active)
    const googleGenAI = new GoogleGenAI({
      apiKey: config.apiKey === '' ? undefined : config.apiKey,
      vertexai: config.vertexai,
      httpOptions,
    });

    const baseGenerator = googleGenAI.models;
    
    // Wrap with enterprise-aware generator if enterprise endpoints are configured
    if (config.enterpriseEndpoints) {
      return new EnterpriseContentGenerator(baseGenerator, config.enterpriseEndpoints);
    }

    return baseGenerator;
  }

  throw new Error(
    `Error creating contentGenerator: Unsupported authType: ${config.authType}`,
  );
}<|MERGE_RESOLUTION|>--- conflicted
+++ resolved
@@ -19,12 +19,9 @@
 import { DEFAULT_GEMINI_MODEL } from '../config/models.js';
 import { Config } from '../config/config.js';
 import { getEffectiveModel } from './modelCheck.js';
-<<<<<<< HEAD
 import { CustomHttpInterceptor } from './httpInterceptor.js';
 import { ssoAuth } from '../auth/sso.js';
-=======
 import { UserTierId } from '../code_assist/types.js';
->>>>>>> b3cbde5c
 
 /**
  * Interface abstracting the core functionalities for generating content and counting tokens.
